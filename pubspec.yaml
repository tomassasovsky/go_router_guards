name: go_router_guards
description: A flexible and extensible guard system for Go Router that allows you to chain multiple guards together for route protection.
version: 2.0.0+1
homepage: https://github.com/tomassasovsky/go_router_guards
repository: https://github.com/tomassasovsky/go_router_guards
issue_tracker: https://github.com/tomassasovsky/go_router_guards/issues

environment:
  sdk: ^3.5.0
  flutter: ">=3.19.0"

dependencies:
  flutter:
    sdk: flutter
  go_router: ">=16.2.5 <17.0.0"
  meta: ^1.16.0

dev_dependencies:
  build_runner: ^2.4.15
  flutter_test:
    sdk: flutter
  go_router_builder: ">=3.0.1 <5.0.0"
  mocktail: ^1.0.4
  test: ^1.25.8
<<<<<<< HEAD
  very_good_analysis: ^10.0.0
=======
  very_good_analysis: ">=9.0.0 <11.0.0"
>>>>>>> 3c363a95
<|MERGE_RESOLUTION|>--- conflicted
+++ resolved
@@ -22,8 +22,5 @@
   go_router_builder: ">=3.0.1 <5.0.0"
   mocktail: ^1.0.4
   test: ^1.25.8
-<<<<<<< HEAD
-  very_good_analysis: ^10.0.0
-=======
   very_good_analysis: ">=9.0.0 <11.0.0"
->>>>>>> 3c363a95
+  